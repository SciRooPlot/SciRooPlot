--- conflicted
+++ resolved
@@ -205,64 +205,7 @@
   int mColor;
   int mStyle; // markerStyle or lineStyle
   int mSize;  // markerSize or lineWidth
-<<<<<<< HEAD
-  string mDrawingOptions; // "normal", "boxes", "hist", "band" root: "text", "func" ...
-  // can be different for graphs and histos and functions
-  // put useful options in documentation!!!
-  // for functions "LSAME"!! smooth: "C" fill area: "FC"
-  // TODO: use root version of options + map more readable ones to corresponding root ones
-  // static const vector<string> allowedDrawingOptions = {"L", "C", "FC"};
-};
-
-//****************************************************************************************
-/**
- * Representation of a histogram.
- */
-//****************************************************************************************
-class Plot::Histogram : public Plot::Data
-{
-public:
-  Histogram(const Histogram& otherHistogram) = default;
-  Histogram(Histogram& otherHistogram) = default;
-  virtual ~Histogram() = default;
-  
-  Histogram(string name, string inputIdentifier, string lable, int color, int style, int size, string drawingOptions, int scale, pair<double, double> histoRangeX, pair<double, double> histoRangeY)
-  : Data(name, inputIdentifier, lable, color, style, size, drawingOptions), mScale(scale), mHistoRangeX(histoRangeX), mHistoRangeY(histoRangeY)
-  {
-    SetType("hist");
-  }
-  
-  const double& GetScaleFactor(){return mScale;}
-  // TODO better names for this + add Yaxis getters
-  const double& GetHistCutHigh(){return mHistoRangeX.second;}
-  const double& GetHistCutLow(){return mHistoRangeX.first;}
-  
-  ptree GetPropertyTree(){
-    ptree dataTree = Data::GetPropertyTree();
-    dataTree.put("scale", mScale);
-    dataTree.put("rangeX_low", mHistoRangeX.first);
-    dataTree.put("rangeX_high", mHistoRangeX.second);
-    dataTree.put("rangeY_low", mHistoRangeY.first);
-    dataTree.put("rangeY_high", mHistoRangeY.second);
-    return dataTree;
-  }
-  
-  // constructor to define entry from file
-  Histogram(ptree &dataTree) : Data(dataTree){
-    try{
-      mHistoRangeX.first = dataTree.get<double>("rangeX_low");
-      mHistoRangeX.second = dataTree.get<double>("rangeX_high");
-      mHistoRangeY.first = dataTree.get<double>("rangeY_low");
-      mHistoRangeY.second = dataTree.get<double>("rangeY_high");
-    }catch(...){
-      ERROR("Could not construct histogram from ptree.");
-    }
-  }
-  
-private:
-=======
   string mDrawingOptions; // "boxes", "hist", "band", "curve", "smooth" root: "text", "func" ...
->>>>>>> ed7eb258
   double mScale;
   pair<double, double> mViewRangeX;
   pair<double, double> mViewRangeY;
